--- conflicted
+++ resolved
@@ -361,14 +361,6 @@
         assert ProxyModel.objects.filter(money__gt=Money('50.00', 'GBP')).count() == 0
 
 
-<<<<<<< HEAD
-pytest_plugins = 'pytester'
-
-
-class TestDifferentCurrencies:
-    """Test add/sub operations between different currencies"""
-
-=======
 class TestDifferentCurrencies:
     """Test add/sub operations between different currencies"""
 
@@ -380,7 +372,6 @@
         with pytest.raises(TypeError):
             MoneyPatched(10, 'EUR') - Money(1, 'USD')
 
->>>>>>> fe38a7d8
     @pytest.mark.usefixtures('patched_convert_money')
     def test_add_with_auto_convert(self, settings):
         settings.AUTO_CONVERT_MONEY = True
@@ -405,8 +396,6 @@
         with pytest.raises(TypeError):
             MoneyPatched(10, 'EUR') == Money(10, 'USD')
 
-<<<<<<< HEAD
-=======
     @pytest.mark.skipif(VERSION < (1, 9), reason='djmoney_rates supports only Django < 1.9')
     def test_incompatibility(self, settings):
         settings.AUTO_CONVERT_MONEY = True
@@ -422,7 +411,6 @@
             MoneyPatched(10, 'EUR') - Money(1, 'USD')
         assert str(exc.value) == 'You must install djmoney-rates to use AUTO_CONVERT_MONEY = True'
 
->>>>>>> fe38a7d8
 
 @pytest.mark.parametrize(
     'model_class', (
