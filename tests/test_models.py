# -*- coding: utf-8 -*-
"""
Created on May 7, 2011

@author: jake
"""
from decimal import Decimal

from django import VERSION
from django.core.exceptions import ValidationError
from django.db import models
from django.db.models import F, Q
from django.utils.six import PY2

import moneyed
import pytest
from moneyed import Money

<<<<<<< HEAD
from djmoney.models.fields import MoneyPatched, NotSupportedLookup
=======
from djmoney.models.fields import (
    AUTO_CONVERT_MONEY,
    MoneyField,
    MoneyPatched,
    NotSupportedLookup,
)
>>>>>>> 9c15ee9d

from .testapp.models import (
    AbstractModel,
    BaseModel,
    InheritedModel,
    InheritorModel,
    ModelRelatedToModelWithMoney,
    ModelWithChoicesMoneyField,
    ModelWithDefaultAsDecimal,
    ModelWithDefaultAsFloat,
    ModelWithDefaultAsInt,
    ModelWithDefaultAsMoney,
    ModelWithDefaultAsString,
    ModelWithDefaultAsStringWithCurrency,
    ModelWithNonMoneyField,
    ModelWithTwoMoneyFields,
    ModelWithVanillaMoneyField,
    NullMoneyFieldModel,
    ProxyModel,
    SimpleModel,
)


if VERSION >= (1, 7):
    from django.db.migrations.writer import MigrationWriter


pytestmark = pytest.mark.django_db


class TestVanillaMoneyField:

    @pytest.mark.parametrize(
        'model_class, kwargs, expected',
        (
            (ModelWithVanillaMoneyField, {'money': Money('100.0')}, Money('100.0')),
            (BaseModel, {}, Money(0, 'USD')),
            (BaseModel, {'money': '111.2'}, Money('111.2', 'USD')),
            (BaseModel, {'money': Money('123', 'PLN')}, Money('123', 'PLN')),
            (BaseModel, {'money': ('123', 'PLN')}, Money('123', 'PLN')),
            (BaseModel, {'money': (123.0, 'PLN')}, Money('123', 'PLN')),
            (ModelWithDefaultAsMoney, {}, Money('0.01', 'RUB')),
            (ModelWithDefaultAsFloat, {}, Money('12.05', 'PLN')),
            (ModelWithDefaultAsStringWithCurrency, {}, Money('123', 'USD')),
            (ModelWithDefaultAsString, {}, Money('123', 'PLN')),
            (ModelWithDefaultAsInt, {}, Money('123', 'GHS')),
            (ModelWithDefaultAsDecimal, {}, Money('0.01', 'CHF')),
        )
    )
    def test_create_defaults(self, model_class, kwargs, expected):
        instance = model_class.objects.create(**kwargs)
        assert instance.money == expected

        retrieved = model_class.objects.get(pk=instance.pk)
        assert retrieved.money == expected

    def test_not_supported_lookup(self):
        with pytest.raises(NotSupportedLookup) as exc:
            ModelWithVanillaMoneyField.objects.filter(money__regex='\d+').count()
        assert str(exc.value) == "Lookup 'regex' is not supported for MoneyField"

    @pytest.mark.parametrize(
        'value',
        (
            (1, 'USD', 'extra_string'),
            (1, None),
            (1, ),
        )
    )
    def test_invalid_values(self, value):
        with pytest.raises(ValidationError):
            BaseModel.objects.create(money=value)

    @pytest.mark.parametrize('field_name', ('money', 'second_money'))
    def test_save_new_value(self, field_name):
        ModelWithVanillaMoneyField.objects.create(**{field_name: Money('100.0')})

        # Try setting the value directly
        retrieved = ModelWithVanillaMoneyField.objects.get()
        setattr(retrieved, field_name, Money(1, moneyed.DKK))
        retrieved.save()
        retrieved = ModelWithVanillaMoneyField.objects.get()

        assert getattr(retrieved, field_name) == Money(1, moneyed.DKK)

    def test_rounding(self):
        money = Money('100.0623456781123219')

        instance = ModelWithVanillaMoneyField.objects.create(money=money)
        # TODO. Should instance.money be rounded too?

        retrieved = ModelWithVanillaMoneyField.objects.get(pk=instance.pk)

        assert retrieved.money == Money('100.06')

    @pytest.fixture
    def objects_setup(self):
        ModelWithTwoMoneyFields.objects.bulk_create((
            ModelWithTwoMoneyFields(amount1=Money(1, 'USD'), amount2=Money(2, 'USD')),
            ModelWithTwoMoneyFields(amount1=Money(2, 'USD'), amount2=Money(0, 'USD')),
            ModelWithTwoMoneyFields(amount1=Money(3, 'USD'), amount2=Money(0, 'USD')),
            ModelWithTwoMoneyFields(amount1=Money(4, 'USD'), amount2=Money(0, 'GHS')),
            ModelWithTwoMoneyFields(amount1=Money(5, 'USD'), amount2=Money(5, 'USD')),
            ModelWithTwoMoneyFields(amount1=Money(5, 'EUR'), amount2=Money(5, 'USD')),
        ))

    @pytest.mark.parametrize(
        'filters, expected_count',
        (
            (Q(amount1=F('amount2')), 1),
            (Q(amount1__gt=F('amount2')), 2),
            (Q(amount1__in=(Money(1, 'USD'), Money(5, 'EUR'))), 2),
            (Q(id__in=(-1, -2)), 0),
            (Q(amount1=Money(1, 'USD')) | Q(amount2=Money(0, 'USD')), 3),
            (Q(amount1=Money(1, 'USD')) | Q(amount1=Money(4, 'USD')) | Q(amount2=Money(0, 'GHS')), 2),
            (Q(amount1=Money(1, 'USD')) | Q(amount1=Money(5, 'USD')) | Q(amount2=Money(0, 'GHS')), 3),
            (Q(amount1=Money(1, 'USD')) | Q(amount1=Money(4, 'USD'), amount2=Money(0, 'GHS')), 2),
            (Q(amount1=Money(1, 'USD')) | Q(amount1__gt=Money(4, 'USD'), amount2=Money(0, 'GHS')), 1),
            (Q(amount1=Money(1, 'USD')) | Q(amount1__gte=Money(4, 'USD'), amount2=Money(0, 'GHS')), 2),
        )
    )
    @pytest.mark.usefixtures('objects_setup')
    def test_comparison_lookup(self, filters, expected_count):
        assert ModelWithTwoMoneyFields.objects.filter(filters).count() == expected_count

    def test_exact_match(self):
        money = Money('100.0')

        instance = ModelWithVanillaMoneyField.objects.create(money=money)
        retrieved = ModelWithVanillaMoneyField.objects.get(money=money)

        assert instance.pk == retrieved.pk

    def test_range_search(self):
        money = Money('3')

        instance = ModelWithVanillaMoneyField.objects.create(money=Money('100.0'))
        retrieved = ModelWithVanillaMoneyField.objects.get(money__gt=money)

        assert instance.pk == retrieved.pk

        assert ModelWithVanillaMoneyField.objects.filter(money__lt=money).count() == 0

    @pytest.mark.parametrize('model_class', (ModelWithVanillaMoneyField, ModelWithChoicesMoneyField))
    def test_currency_querying(self, model_class):
        model_class.objects.create(money=Money('100.0', moneyed.ZWN))

        assert model_class.objects.filter(money__lt=Money('1000', moneyed.USD)).count() == 0
        assert model_class.objects.filter(money__lt=Money('1000', moneyed.ZWN)).count() == 1

    @pytest.mark.usefixtures('objects_setup')
    def test_in_lookup(self):
        assert ModelWithTwoMoneyFields.objects.filter(amount1__in=(Money(1, 'USD'), Money(5, 'EUR'))).count() == 2
        assert ModelWithTwoMoneyFields.objects.filter(
            Q(amount1__lte=Money(2, 'USD')), amount1__in=(Money(1, 'USD'), Money(3, 'USD'))
        ).count() == 1
        assert ModelWithTwoMoneyFields.objects.exclude(amount1__in=(Money(1, 'USD'), Money(5, 'EUR'))).count() == 4

    def test_isnull_lookup(self):
        NullMoneyFieldModel.objects.create(field=None)
        NullMoneyFieldModel.objects.create(field=Money(100, 'USD'))

        queryset = NullMoneyFieldModel.objects.filter(field=None)
        assert queryset.count() == 1

    def test_null_default(self):
        instance = NullMoneyFieldModel.objects.create()
        assert instance.field is None

    @pytest.mark.parametrize(
        'kwargs, currency',
        (
            ({'money_currency': 'PLN'}, 'PLN'),
            ({'money': Money(0, 'EUR')}, 'EUR')
        )
    )
    def test_get_or_create_respects_currency(self, kwargs, currency):
        instance, created = ModelWithVanillaMoneyField.objects.get_or_create(**kwargs)
        assert str(instance.money.currency) == currency, 'currency should be taken into account in get_or_create'


class TestFExpressions:

    parametrize_f_objects = pytest.mark.parametrize(
        'f_obj, expected',
        (
            (F('money') + Money(100, 'USD'), Money(200, 'USD')),
            (F('money') - Money(100, 'USD'), Money(0, 'USD')),
            (F('money') * 2, Money(200, 'USD')),
            (F('money') * F('integer'), Money(200, 'USD')),
            (F('money') / 2, Money(50, 'USD')),
            (F('money') % 98, Money(2, 'USD')),
            (F('money') / F('integer'), Money(50, 'USD')),
            (F('money') + F('money'), Money(200, 'USD')),
            (F('money') - F('money'), Money(0, 'USD')),
        )
    )

    @parametrize_f_objects
    def test_save(self, f_obj, expected):
        instance = ModelWithVanillaMoneyField.objects.create(money=Money(100, 'USD'), integer=2)
        instance.money = f_obj
        instance.save()
        instance = ModelWithVanillaMoneyField.objects.get(pk=instance.pk)
        assert instance.money == expected

    @parametrize_f_objects
    def test_f_update(self, f_obj, expected):
        instance = ModelWithVanillaMoneyField.objects.create(money=Money(100, 'USD'), integer=2)
        ModelWithVanillaMoneyField.objects.update(money=f_obj)
        instance = ModelWithVanillaMoneyField.objects.get(pk=instance.pk)
        assert instance.money == expected

    @pytest.mark.parametrize(
        'create_kwargs, filter_value, in_result',
        (
            (
                {'money': Money(100, 'USD'), 'second_money': Money(100, 'USD')},
                {'money': F('money')},
                True
            ),
            (
                {'money': Money(100, 'USD'), 'second_money': Money(100, 'USD')},
                {'money': F('second_money')},
                True
            ),
            (
                {'money': Money(100, 'USD'), 'second_money': Money(100, 'EUR')},
                {'money': F('second_money')},
                False
            ),
            (
                {'money': Money(50, 'USD'), 'second_money': Money(100, 'USD')},
                {'second_money': F('money') * 2},
                True
            ),
            (
                {'money': Money(50, 'USD'), 'second_money': Money(100, 'USD')},
                {'second_money': F('money') + Money(50, 'USD')},
                True
            ),
            (
                {'money': Money(50, 'USD'), 'second_money': Money(100, 'EUR')},
                {'second_money': F('money') * 2},
                False
            ),
            (
                {'money': Money(50, 'USD'), 'second_money': Money(100, 'EUR')},
                {'second_money': F('money') + Money(50, 'USD')},
                False
            ),
        )
    )
    def test_filtration(self, create_kwargs, filter_value, in_result):
        instance = ModelWithVanillaMoneyField.objects.create(**create_kwargs)
        assert (instance in ModelWithVanillaMoneyField.objects.filter(**filter_value)) is in_result

    @pytest.mark.skipif(VERSION < (1, 5), reason='Django < 1.5 does not support `update_fields` kwarg')
    def test_update_fields_save(self):
        instance = ModelWithVanillaMoneyField.objects.create(money=Money(100, 'USD'), integer=2)
        instance.money = F('money') + Money(100, 'USD')
        instance.save(update_fields=['money'])
        instance = ModelWithVanillaMoneyField.objects.get(pk=instance.pk)
        assert instance.money == Money(200, 'USD')

    INVALID_EXPRESSIONS = [
        F('money') + Money(100, 'EUR'),
        F('money') * F('money'),
        F('money') / F('money'),
        F('money') % F('money'),
        F('money') + F('integer'),
        F('money') + F('second_money'),
    ]
    if VERSION >= (1, 7):
        INVALID_EXPRESSIONS.extend([
            F('money') ** F('money'),
            F('money') ** F('integer'),
            F('money') ** 2,
        ])

    @pytest.mark.parametrize('f_obj', INVALID_EXPRESSIONS)
    def test_invalid_expressions_access(self, f_obj):
        instance = ModelWithVanillaMoneyField.objects.create(money=Money(100, 'USD'))
        with pytest.raises(ValidationError):
            instance.money = f_obj


def test_find_models_related_to_money_models():
    moneyModel = ModelWithVanillaMoneyField.objects.create(money=Money('100.0', moneyed.ZWN))
    ModelRelatedToModelWithMoney.objects.create(moneyModel=moneyModel)

    ModelRelatedToModelWithMoney.objects.get(moneyModel__money=Money('100.0', moneyed.ZWN))
    ModelRelatedToModelWithMoney.objects.get(moneyModel__money__lt=Money('1000.0', moneyed.ZWN))


def test_allow_expression_nodes_without_money():
    """Allow querying on expression nodes that are not Money"""
    desc = 'hundred'
    ModelWithNonMoneyField.objects.create(money=Money(100.0), desc=desc)
    instance = ModelWithNonMoneyField.objects.filter(desc=F('desc')).get()
    assert instance.desc == desc


def test_base_model():
    assert BaseModel.objects.model == BaseModel


@pytest.mark.parametrize('model_class', (InheritedModel, InheritorModel))
class TestInheritance:
    """Test inheritance from a concrete and an abstract models"""

    def test_model(self, model_class):
        assert model_class.objects.model == model_class

    def test_fields(self, model_class):
        first_value = Money('100.0', moneyed.ZWN)
        second_value = Money('200.0', moneyed.USD)
        instance = model_class.objects.create(money=first_value, second_field=second_value)
        assert instance.money == first_value
        assert instance.second_field == second_value


class TestManager:

    def test_manager(self):
        assert hasattr(SimpleModel, 'objects')

    def test_objects_creation(self):
        SimpleModel.objects.create(money=Money('100.0', 'USD'))
        assert SimpleModel.objects.count() == 1


class TestProxyModel:

    def test_instances(self):
        ProxyModel.objects.create(money=Money('100.0', 'USD'))
        assert isinstance(ProxyModel.objects.get(pk=1), ProxyModel)

    def test_patching(self):
        ProxyModel.objects.create(money=Money('100.0', 'USD'))
        # This will fail if ProxyModel.objects doesn't have the patched manager
        assert ProxyModel.objects.filter(money__gt=Money('50.00', 'GBP')).count() == 0


pytest_plugins = 'pytester'


class TestDifferentCurrencies:
    """Test add/sub operations between different currencies"""

    @pytest.mark.usefixtures('patched_convert_money')
    def test_add(self):
        result = MoneyPatched(10, 'EUR') + Money(1, 'USD')
        assert Decimal(str(round(result.amount, 2))) == Decimal('10.88')
        assert result.currency == moneyed.EUR

    @pytest.mark.usefixtures('patched_convert_money')
    def test_sub(self):
        result = MoneyPatched(10, 'EUR') - Money(1, 'USD')
        assert Decimal(str(round(result.amount, 2))) == Decimal('9.23')
        assert result.currency == moneyed.EUR

    def test_eq(self):
        assert MoneyPatched(1, 'EUR') == Money(1, 'EUR')

    def test_ne(self):
        assert MoneyPatched(1, 'EUR') != Money(2, 'EUR')

    def test_exception(self):
        with pytest.raises(TypeError):
            MoneyPatched(10, 'EUR') == Money(10, 'USD')


@pytest.mark.parametrize(
    'model_class', (
        AbstractModel,
        ModelWithNonMoneyField,
        InheritorModel,
        InheritedModel,
        ProxyModel,
    )
)
def test_manager_instance_access(model_class):
    with pytest.raises(AttributeError):
        model_class().objects.all()


@pytest.mark.skipif(VERSION >= (1, 10), reason='Django >= 1.10 dropped `get_field_by_name` method of `Options`.')
def test_get_field_by_name():
    assert BaseModel._meta.get_field_by_name('money')[0].__class__.__name__ == 'MoneyField'
    assert BaseModel._meta.get_field_by_name('money_currency')[0].__class__.__name__ == 'CurrencyField'


def test_different_hashes():
    money = BaseModel._meta.get_field('money')
    money_currency = BaseModel._meta.get_field('money_currency')
    assert hash(money) != hash(money_currency)


@pytest.mark.skipif(VERSION < (1, 7), reason='Django < 1.7 handles migrations differently')
def test_migration_serialization():
    imports = set(['import djmoney.models.fields'])
    if PY2:
        serialized = 'djmoney.models.fields.MoneyPatched(100, b\'GBP\')'
    else:
        serialized = 'djmoney.models.fields.MoneyPatched(100, \'GBP\')'
    assert MigrationWriter.serialize(MoneyPatched(100, 'GBP')) == (serialized, imports)


no_system_checks_framework = pytest.mark.skipif(VERSION >= (1, 7), reason='Django 1.7+ has system checks framework')


class TestFieldAttributes:

    @pytest.mark.parametrize('field_kwargs, message', (
        no_system_checks_framework(
            ({'max_digits': 10}, 'You have to provide a decimal_places attribute to Money fields.')
        ),
        no_system_checks_framework(
            ({'decimal_places': 2}, 'You have to provide a max_digits attribute to Money fields.')
        ),
        ({'default': {}}, 'default value must be an instance of Money, is: {}'),
    ))
    def test_missing_attributes(self, field_kwargs, message):
        with pytest.raises(ValueError) as exc:

            class Model(models.Model):
                field = MoneyField(**field_kwargs)

        assert str(exc.value) == message<|MERGE_RESOLUTION|>--- conflicted
+++ resolved
@@ -16,16 +16,7 @@
 import pytest
 from moneyed import Money
 
-<<<<<<< HEAD
-from djmoney.models.fields import MoneyPatched, NotSupportedLookup
-=======
-from djmoney.models.fields import (
-    AUTO_CONVERT_MONEY,
-    MoneyField,
-    MoneyPatched,
-    NotSupportedLookup,
-)
->>>>>>> 9c15ee9d
+from djmoney.models.fields import MoneyField, MoneyPatched, NotSupportedLookup
 
 from .testapp.models import (
     AbstractModel,
