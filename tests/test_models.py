--- conflicted
+++ resolved
@@ -431,11 +431,7 @@
 
 @pytest.mark.skipif(VERSION < (1, 7), reason='Django < 1.7 handles migrations differently')
 def test_migration_serialization():
-<<<<<<< HEAD
-    imports = {'import djmoney.models.fields'}
-=======
     imports = set(['import djmoney.models.fields'])
->>>>>>> 8f687c60
     if PY2:
         serialized = 'djmoney.models.fields.MoneyPatched(100, b\'GBP\')'
     else:
