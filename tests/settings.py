--- conflicted
+++ resolved
@@ -1,33 +1,25 @@
 import warnings
 
-<<<<<<< HEAD
 DATABASES = {
     'default': {
         'ENGINE': 'django.db.backends.sqlite3',
         'NAME': ':memory:',
     }
 }
-=======
+
 warnings.simplefilter('ignore', Warning)
->>>>>>> c3fa6422
 
-DATABASES = {
-    'default': {
-        'ENGINE': 'django.db.backends.sqlite3',
-    }
-}
-
-INSTALLED_APPS = [
+INSTALLED_APPS = (
     'django.contrib.admin',
     'django.contrib.auth',
     'django.contrib.contenttypes',
     'django.contrib.sessions',
     'django.contrib.sites',
     'djmoney',
-    'testapp',
-]
+    'testapp'
+)
 
 SITE_ID = 1
 ROOT_URLCONF = 'core.urls'
 
-SECRET_KEY = 'foobar'+SECRET_KEY = 'foobar'
