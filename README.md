--- conflicted
+++ resolved
@@ -17,21 +17,11 @@
 Installation
 ------------
 
-<<<<<<< HEAD
 Django-money currently needs py-moneyed v0.4 (or later) to work.
-
-You can install django-money by doing:
-
-	pip install django-money
-
-This will automatically install the appropriate dependencies.
-=======
-Clone and run the setup script:
->>>>>>> c3fa6422
 
 You can obtain the source code for django-money from here:
 
-	https://github.com/reinbach/django-money
+	https://github.com/creat1va/django-money
 
 And the source for py-moneyed from here:
 
@@ -47,11 +37,7 @@
     from django.db import models
 
     class BankAccount(models.Model):
-<<<<<<< HEAD
 
-=======
-        
->>>>>>> c3fa6422
         balance = MoneyField(max_digits=10, decimal_places=2, default_currency='USD')
 
 
