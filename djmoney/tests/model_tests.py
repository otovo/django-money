--- conflicted
+++ resolved
@@ -5,12 +5,8 @@
 '''
 from decimal import Decimal
 from django.test import TestCase
-<<<<<<< HEAD
 from django.db.models import F, Q
-=======
-from django.db.models import F
 from unittest import skipIf
->>>>>>> f953a739
 from moneyed import Money
 from .testapp.models import (ModelWithVanillaMoneyField,
     ModelRelatedToModelWithMoney, ModelWithChoicesMoneyField, BaseModel, InheritedModel, InheritorModel,
