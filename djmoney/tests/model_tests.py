--- conflicted
+++ resolved
@@ -6,13 +6,9 @@
 from django.test import TestCase
 from django.db.models import F
 from moneyed import Money
-<<<<<<< HEAD
 from testapp.models import (ModelWithVanillaMoneyField,
-    ModelRelatedToModelWithMoney, ModelWithChoicesMoneyField, BaseModel, InheritedModel, SimpleModel)
-=======
-from testapp.models import (ModelWithVanillaMoneyField, 
-    ModelRelatedToModelWithMoney, ModelWithChoicesMoneyField, NullMoneyFieldModel)
->>>>>>> cb98a122
+    ModelRelatedToModelWithMoney, ModelWithChoicesMoneyField, BaseModel, InheritedModel, 
+    SimpleModel, NullMoneyFieldModel)
 import moneyed
 
 
