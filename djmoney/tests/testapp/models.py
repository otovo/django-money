--- conflicted
+++ resolved
@@ -41,14 +41,12 @@
     name = models.CharField(max_length=50)
 
 
-<<<<<<< HEAD
+class NullMoneyFieldModel(models.Model):
+    field = MoneyField(max_digits=10, decimal_places=2, null=True)
+
 class BaseModel(models.Model):
     first_field = MoneyField(max_digits=10, decimal_places=2, default_currency='USD')
 
 
 class InheritedModel(BaseModel):
-    second_field = MoneyField(max_digits=10, decimal_places=2, default_currency='USD')
-=======
-class NullMoneyFieldModel(models.Model):
-    field = MoneyField(max_digits=10, decimal_places=2, null=True)
->>>>>>> cb98a122
+    second_field = MoneyField(max_digits=10, decimal_places=2, default_currency='USD')