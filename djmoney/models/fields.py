from __future__ import division
from django.db import models
from django.conf import settings
try:
    from django.utils.encoding import smart_unicode
except ImportError:
    # Python 3
    from django.utils.encoding import smart_text as smart_unicode
from django.utils import translation
from django.db.models.signals import class_prepared
from moneyed import Money, Currency, DEFAULT_CURRENCY
from moneyed.localization import _FORMATTER, format_money
from djmoney import forms
from djmoney.forms.widgets import CURRENCY_CHOICES
<<<<<<< HEAD
from django.db.models.expressions import ExpressionNode
from djmoney.utils import get_currency_field_name
=======
from djmoney.utils import get_currency_field_name
from django.db.models.expressions import ExpressionNode
>>>>>>> fd001365

from decimal import Decimal, ROUND_DOWN
import inspect

try:
    unicode = unicode
except NameError:
    # 'unicode' is undefined, in Python 3
    basestring = (str, bytes)

<<<<<<< HEAD
__all__ = ('MoneyField', 'NotSupportedLookup')

=======
__all__ = ('MoneyField', 'currency_field_name', 'NotSupportedLookup')

currency_field_name = lambda name: "%s_currency" % name
>>>>>>> fd001365
SUPPORTED_LOOKUPS = ('exact', 'isnull', 'lt', 'gt', 'lte', 'gte')


class NotSupportedLookup(Exception):
    def __init__(self, lookup):
        self.lookup = lookup

    def __str__(self):
        return "Lookup '%s' is not supported for MoneyField" % self.lookup


class MoneyPatched(Money):

    # Set to True or False has a higher priority
    # than USE_L10N == True in the django settings file.
    # The variable "self.use_l10n" has three states:
    use_l10n = None

    def __float__(self):
        return float(self.amount)

    @classmethod
    def _patch_to_current_class(cls, money):
        """
        Converts object of type MoneyPatched on the object of type Money.
        """
        return cls(money.amount, money.currency)

    def __pos__(self):
        return MoneyPatched._patch_to_current_class(
            super(MoneyPatched, self).__pos__())

    def __neg__(self):
        return MoneyPatched._patch_to_current_class(
            super(MoneyPatched, self).__neg__())

    def __add__(self, other):

        return MoneyPatched._patch_to_current_class(
            super(MoneyPatched, self).__add__(other))

    def __sub__(self, other):

        return MoneyPatched._patch_to_current_class(
            super(MoneyPatched, self).__sub__(other))

    def __mul__(self, other):

        return MoneyPatched._patch_to_current_class(
            super(MoneyPatched, self).__mul__(other))

    def __truediv__(self, other):

        if isinstance(other, Money):
            return super(MoneyPatched, self).__truediv__(other)
        else:
            return self._patch_to_current_class(
                super(MoneyPatched, self).__truediv__(other))

    def __rmod__(self, other):

        return MoneyPatched._patch_to_current_class(
            super(MoneyPatched, self).__rmod__(other))

    def __get_current_locale(self):
        locale = translation.get_language()

        if _FORMATTER.get_formatting_definition(locale):
            return locale

        if _FORMATTER.get_formatting_definition('%s_%s' % (locale, locale)):
            return '%s_%s' % (locale, locale)

        return ''

    def __use_l10n(self):
        'Return boolean'

        # Do not change. The variable "self.use_l10n" has three states:
        # True, False, and None.
        if self.use_l10n == True:
            return True

        # Do not change. The variable "self.use_l10n" has three states:
        # True, False, and None.
        if self.use_l10n == False:
            return False

        # if self.use_l10n == None >>
        return settings.USE_L10N

    def __unicode__(self):

        if self.__use_l10n():
            locale = self.__get_current_locale()
            if locale:
                return format_money(self, locale=locale)

        return format_money(self)

    def __str__(self):

        if self.__use_l10n():
            locale = self.__get_current_locale()
            if locale:
                return format_money(self, locale=locale)

        return format_money(self)

    def __repr__(self):
        # small fix for tests
        return "%s %s" % (self.amount.to_integral_value(ROUND_DOWN),
                          self.currency)


class MoneyFieldProxy(object):
    def __init__(self, field):
        self.field = field
        self.currency_field_name = get_currency_field_name(self.field.name)

    def _money_from_obj(self, obj):
        amount = obj.__dict__[self.field.name]
        currency = obj.__dict__[self.currency_field_name]
        if amount is None:
            return None
        return MoneyPatched(amount=amount, currency=currency)

    def __get__(self, obj, type=None):
        if obj is None:
            raise AttributeError('Can only be accessed via an instance.')
        if isinstance(obj.__dict__[self.field.name], ExpressionNode):
            return obj.__dict__[self.field.name]
        if not isinstance(obj.__dict__[self.field.name], Money):
            obj.__dict__[self.field.name] = self._money_from_obj(obj)
        return obj.__dict__[self.field.name]

    def __set__(self, obj, value):
        if isinstance(value, tuple):
            value = Money(amount=value[0], currency=value[1])
        if isinstance(value, Money):
            obj.__dict__[self.field.name] = value.amount
            setattr(obj, self.currency_field_name,
                    smart_unicode(value.currency))
        elif isinstance(value, ExpressionNode):
            if isinstance(value.children[1], Money):
                value.children[1] = value.children[1].amount
            obj.__dict__[self.field.name] = value
        else:
            if value:
                value = str(value)
            obj.__dict__[self.field.name] = self.field.to_python(value)


class CurrencyField(models.CharField):
    description = "A field which stores currency."

    def __init__(self, price_field=None, verbose_name=None, name=None,
                 default=DEFAULT_CURRENCY, **kwargs):
        if isinstance(default, Currency):
            default = default.code
        kwargs['max_length'] = 3
        self.price_field = price_field
        self.frozen_by_south = kwargs.pop('frozen_by_south', False)
        super(CurrencyField, self).__init__(verbose_name, name, default=default,
                                            **kwargs)

    def get_internal_type(self):
        return "CharField"

    def contribute_to_class(self, cls, name):
        if not self.frozen_by_south and not name in [f.name for f in cls._meta.fields]:
            super(CurrencyField, self).contribute_to_class(cls, name)


class MoneyField(models.DecimalField):
    description = "A field which stores both the currency and amount of money."

    def __init__(self, verbose_name=None, name=None,
                 max_digits=None, decimal_places=None,
                 default=Money(0.0, DEFAULT_CURRENCY),
                 default_currency=DEFAULT_CURRENCY,
                 currency_choices=CURRENCY_CHOICES, **kwargs):

        if isinstance(default, basestring):
<<<<<<< HEAD
            try:
                amount, currency = default.split(" ")
                default = Money(float(amount), Currency(code=currency))
            except ValueError:
                default = Money(float(default), default_currency)
=======
            amount, currency = default.split(" ")
            default = Money(float(amount), Currency(code=currency))
>>>>>>> fd001365
        elif isinstance(default, (float, Decimal)):
            default = Money(default, default_currency)

        if not isinstance(default, Money):
            raise Exception(
                "default value must be an instance of Money, is: %s" % str(
                    default))

        # Avoid giving the user hard-to-debug errors if they miss required attributes
        if max_digits is None:
            raise Exception(
                "You have to provide a max_digits attribute to Money fields.")

        if decimal_places is None:
            raise Exception(
                "You have to provide a decimal_places attribute to Money fields.")

        if not default_currency:
            default_currency = default.currency

        self.default_currency = default_currency
        self.currency_choices = currency_choices
        self.frozen_by_south = kwargs.pop('frozen_by_south', False)

        super(MoneyField, self).__init__(verbose_name, name, max_digits,
                                         decimal_places, default=default,
                                         **kwargs)

    def to_python(self, value):
        if isinstance(value, Money):
            value = value.amount
        if isinstance(value, tuple):
            value = value[0]
        return super(MoneyField, self).to_python(value)

    def get_internal_type(self):
        return "DecimalField"

    def contribute_to_class(self, cls, name):

<<<<<<< HEAD
        # Don't run on abstract classes
        if cls._meta.abstract:
            return

        if not self.frozen_by_south:
            c_field_name = get_currency_field_name(name)
=======
        cls._meta.has_money_field = True

        # Don't run on abstract classes
        # Removed, see https://github.com/jakewins/django-money/issues/42
        #if cls._meta.abstract:
        #    return

        if not self.frozen_by_south:
            c_field_name = currency_field_name(name)
>>>>>>> fd001365
            # Do not change default=self.default_currency.code, needed
            # for south compat.
            c_field = CurrencyField(
                max_length=3, price_field=self,
                default=self.default_currency, editable=False,
                choices=self.currency_choices
            )
            c_field.creation_counter = self.creation_counter
            cls.add_to_class(c_field_name, c_field)

        super(MoneyField, self).contribute_to_class(cls, name)

        setattr(cls, self.name, MoneyFieldProxy(self))

    def get_db_prep_save(self, value, connection):
        if isinstance(value, Money):
            value = value.amount
            return value
        return super(MoneyField, self).get_db_prep_save(value, connection)

    def get_db_prep_lookup(self, lookup_type, value, connection,
                           prepared=False):
        if not lookup_type in SUPPORTED_LOOKUPS:
            raise NotSupportedLookup(lookup_type)
        value = self.get_db_prep_save(value, connection)
        return super(MoneyField, self).get_db_prep_lookup(lookup_type, value,
                                                          connection, prepared)

    def get_default(self):
        if isinstance(self.default, Money):
            frm = inspect.stack()[1]
            mod = inspect.getmodule(frm[0])
            # We need to return the numerical value if this is called by south
            if mod.__name__ == "south.db.generic":
                return float(self.default.amount)
            return self.default
        else:
            return super(MoneyField, self).get_default()

    def formfield(self, **kwargs):
        defaults = {'form_class': forms.MoneyField}
        defaults.update(kwargs)
        defaults['currency_choices'] = self.currency_choices
        return super(MoneyField, self).formfield(**defaults)

    def get_south_default(self):
        return '%s' % str(self.default)

    def get_south_default_currency(self):
        return '"%s"' % str(self.default_currency.code)

    def value_to_string(self, obj):
        value = self._get_val_from_obj(obj)
        return self.get_prep_value(value)

    ## South support
    def south_field_triple(self):
        "Returns a suitable description of this field for South."
        # Note: This method gets automatically with schemamigration time.
        from south.modelsinspector import introspector
        field_class = self.__class__.__module__ + "." + self.__class__.__name__
        args, kwargs = introspector(self)
        # We need to
        # 1. Delete the default, 'cause it's not automatically supported.
        kwargs.pop('default')
        # 2. add the default currency, because it's not picked up from the inspector automatically.
        kwargs['default_currency'] = "'%s'" % self.default_currency
        return field_class, args, kwargs


try:
    from south.modelsinspector import add_introspection_rules
    rules = [
        # MoneyField has its own method.
        ((CurrencyField,),
         [],  # No positional args
         {'default': ('default', {'default': DEFAULT_CURRENCY.code}),
          'max_length': ('max_length', {'default': 3})}),
    ]

    # MoneyField implement the serialization in south_field_triple method
    add_introspection_rules(rules, ["^djmoney\.models\.fields\.CurrencyField"])
except ImportError:
    pass


def patch_managers(sender, **kwargs):
    """
    Patches models managers
    """
<<<<<<< HEAD
    from .managers import money_manager

    if any(isinstance(field, MoneyField) for field in sender._meta.fields):
=======
    from managers import money_manager

    if hasattr(sender._meta, 'has_money_field'):
>>>>>>> fd001365
        for _id, name, manager in sender._meta.concrete_managers:
            setattr(sender, name, money_manager(manager))


class_prepared.connect(patch_managers)<|MERGE_RESOLUTION|>--- conflicted
+++ resolved
@@ -12,13 +12,8 @@
 from moneyed.localization import _FORMATTER, format_money
 from djmoney import forms
 from djmoney.forms.widgets import CURRENCY_CHOICES
-<<<<<<< HEAD
-from django.db.models.expressions import ExpressionNode
-from djmoney.utils import get_currency_field_name
-=======
 from djmoney.utils import get_currency_field_name
 from django.db.models.expressions import ExpressionNode
->>>>>>> fd001365
 
 from decimal import Decimal, ROUND_DOWN
 import inspect
@@ -29,14 +24,8 @@
     # 'unicode' is undefined, in Python 3
     basestring = (str, bytes)
 
-<<<<<<< HEAD
 __all__ = ('MoneyField', 'NotSupportedLookup')
 
-=======
-__all__ = ('MoneyField', 'currency_field_name', 'NotSupportedLookup')
-
-currency_field_name = lambda name: "%s_currency" % name
->>>>>>> fd001365
 SUPPORTED_LOOKUPS = ('exact', 'isnull', 'lt', 'gt', 'lte', 'gte')
 
 
@@ -221,16 +210,8 @@
                  currency_choices=CURRENCY_CHOICES, **kwargs):
 
         if isinstance(default, basestring):
-<<<<<<< HEAD
-            try:
-                amount, currency = default.split(" ")
-                default = Money(float(amount), Currency(code=currency))
-            except ValueError:
-                default = Money(float(default), default_currency)
-=======
             amount, currency = default.split(" ")
             default = Money(float(amount), Currency(code=currency))
->>>>>>> fd001365
         elif isinstance(default, (float, Decimal)):
             default = Money(default, default_currency)
 
@@ -271,14 +252,6 @@
 
     def contribute_to_class(self, cls, name):
 
-<<<<<<< HEAD
-        # Don't run on abstract classes
-        if cls._meta.abstract:
-            return
-
-        if not self.frozen_by_south:
-            c_field_name = get_currency_field_name(name)
-=======
         cls._meta.has_money_field = True
 
         # Don't run on abstract classes
@@ -287,8 +260,7 @@
         #    return
 
         if not self.frozen_by_south:
-            c_field_name = currency_field_name(name)
->>>>>>> fd001365
+            c_field_name = get_currency_field_name(name)
             # Do not change default=self.default_currency.code, needed
             # for south compat.
             c_field = CurrencyField(
@@ -379,15 +351,9 @@
     """
     Patches models managers
     """
-<<<<<<< HEAD
-    from .managers import money_manager
-
-    if any(isinstance(field, MoneyField) for field in sender._meta.fields):
-=======
     from managers import money_manager
 
     if hasattr(sender._meta, 'has_money_field'):
->>>>>>> fd001365
         for _id, name, manager in sender._meta.concrete_managers:
             setattr(sender, name, money_manager(manager))
 
