# -*- coding: utf-8 -*-
from __future__ import division

from decimal import Decimal
from warnings import warn

from django import VERSION
from django.core.exceptions import ValidationError
from django.db import models
from django.db.models import F, Field, Func, Value
from django.db.models.expressions import BaseExpression
from django.db.models.signals import class_prepared
from django.utils.functional import cached_property

from djmoney import forms
from djmoney.money import Currency, Money
from moneyed import Money as OldMoney

from .._compat import (
    MoneyValidator,
    setup_managers,
    smart_unicode,
    string_types,
)
from ..settings import CURRENCY_CHOICES, DEFAULT_CURRENCY
from ..utils import MONEY_CLASSES, get_currency_field_name, prepare_expression


__all__ = ('MoneyField', )


def get_value(obj, expr):
    """
    Extracts value from object or expression.
    """
    if isinstance(expr, F):
        expr = getattr(obj, expr.name)
    else:
        expr = expr.value
    if isinstance(expr, OldMoney):
        expr.__class__ = Money
    return expr


def validate_money_expression(obj, expr):
    """
    Money supports different types of expressions, but you can't do following:
      - Add or subtract money with not-money
      - Any exponentiation
      - Any operations with money in different currencies
      - Multiplication, division, modulo with money instances on both sides of expression
    """
    connector = expr.connector
    lhs = get_value(obj, expr.lhs)
    rhs = get_value(obj, expr.rhs)

    if (not isinstance(rhs, Money) and connector in ('+', '-')) or connector == '^':
        raise ValidationError('Invalid F expression for MoneyField.', code='invalid')
    if isinstance(lhs, Money) and isinstance(rhs, Money):
        if connector in ('*', '/', '^', '%%'):
            raise ValidationError('Invalid F expression for MoneyField.', code='invalid')
        if lhs.currency != rhs.currency:
            raise ValidationError('You cannot use F() with different currencies.', code='invalid')


def validate_money_value(value):
    """
    Valid value for money are:
      - Single numeric value
      - Money instances
      - Pairs of numeric value and currency. Currency can't be None.
    """
    if isinstance(value, (list, tuple)) and (len(value) != 2 or value[1] is None):
        raise ValidationError(
            'Invalid value for MoneyField: %(value)s.',
            code='invalid',
            params={'value': value},
        )


def get_currency(value):
    """
    Extracts currency from value.
    """
    if isinstance(value, MONEY_CLASSES):
        return smart_unicode(value.currency)
    elif isinstance(value, (list, tuple)):
        return value[1]


class MoneyFieldProxy(object):

    def __init__(self, field):
        self.field = field
        self.currency_field_name = get_currency_field_name(self.field.name, self.field)

    def _money_from_obj(self, obj):
        amount = obj.__dict__[self.field.name]
        currency = obj.__dict__[self.currency_field_name]
        if amount is None:
            return None
        return Money(amount=amount, currency=currency)

    def __get__(self, obj, type=None):
        if obj is None:
            return self
        data = obj.__dict__
        if isinstance(data[self.field.name], BaseExpression):
            return data[self.field.name]
        if not isinstance(data[self.field.name], Money):
            data[self.field.name] = self._money_from_obj(obj)
        return data[self.field.name]

    def __set__(self, obj, value):  # noqa
        if isinstance(value, BaseExpression):
            if isinstance(value, Value):
                value = self.prepare_value(obj, value.value)
            elif not isinstance(value, Func):
                validate_money_expression(obj, value)
                prepare_expression(value)
        else:
            value = self.prepare_value(obj, value)
        obj.__dict__[self.field.name] = value

    def prepare_value(self, obj, value):
        validate_money_value(value)
        currency = get_currency(value)
        if currency:
            self.set_currency(obj, currency)
        return self.field.to_python(value)

    def set_currency(self, obj, value):
        # we have to determine whether to replace the currency.
        # i.e. if we do the following:
        # .objects.get_or_create(money_currency='EUR')
        # then the currency is already set up, before this code hits
        # __set__ of MoneyField. This is because the currency field
        # has less creation counter than money field.
        #
        # Gotcha:
        # But we should also allow setting a field back to its original default
        # value!
        # https://github.com/django-money/django-money/issues/221
        object_currency = obj.__dict__.get(self.currency_field_name)
        if object_currency != value:
            # in other words, update the currency only if it wasn't
            # changed before.
            setattr(obj, self.currency_field_name, value)


class CurrencyField(models.CharField):
    description = 'A field which stores currency.'

    def __init__(self, price_field=None, default=DEFAULT_CURRENCY, **kwargs):
        if isinstance(default, Currency):
            default = default.code
        kwargs['max_length'] = 3
        self.price_field = price_field
        super(CurrencyField, self).__init__(default=default, **kwargs)

    def contribute_to_class(self, cls, name):
        if name not in [f.name for f in cls._meta.fields]:
            super(CurrencyField, self).contribute_to_class(cls, name)


class MoneyField(models.DecimalField):
    description = 'A field which stores both the currency and amount of money.'

    def __init__(self, verbose_name=None, name=None,
                 max_digits=None, decimal_places=None,
                 default=None,
                 default_currency=DEFAULT_CURRENCY,
                 currency_choices=CURRENCY_CHOICES,
                 currency_field_name=None, **kwargs):
        nullable = kwargs.get('null', False)
        default = self.setup_default(default, default_currency, nullable)
        if not default_currency:
            default_currency = default.currency

        self.default_currency = default_currency
        self.currency_choices = currency_choices
        self.currency_field_name = currency_field_name

        super(MoneyField, self).__init__(verbose_name, name, max_digits, decimal_places, default=default, **kwargs)
        self.creation_counter += 1
        Field.creation_counter += 1

    def setup_default(self, default, default_currency, nullable):
        if default is None and not nullable:
            # Backwards compatible fix for non-nullable fields
            default = 0.0
        if isinstance(default, string_types):
            try:
                # handle scenario where default is formatted like:
                # 'amount currency-code'
                amount, currency = default.split(' ')
            except ValueError:
                # value error would be risen if the default is
                # without the currency part, i.e
                # 'amount'
                amount = default
                currency = default_currency
            default = Money(Decimal(amount), Currency(code=currency))
        elif isinstance(default, (float, Decimal, int)):
            default = Money(default, default_currency)
        elif isinstance(default, OldMoney):
            default.__class__ = Money
        if not (nullable and default is None) and not isinstance(default, Money):
            raise ValueError('default value must be an instance of Money, is: %s' % default)
        return default

    def to_python(self, value):
        if isinstance(value, MONEY_CLASSES):
            value = value.amount
        elif isinstance(value, tuple):
            value = value[0]
        if isinstance(value, float):
            value = str(value)
        return super(MoneyField, self).to_python(value)

    def clean(self, value, model_instance):
        """
        We need to run validation against ``Money`` instance.
        """
        output = self.to_python(value)
        self.validate(value, model_instance)
        self.run_validators(value)
        return output

    if VERSION[:2] > (1, 8):

        @cached_property
        def validators(self):
            """
            Default ``DecimalValidator`` doesn't work with ``Money`` instances.
            """
            return super(models.DecimalField, self).validators + [
                MoneyValidator(self.max_digits, self.decimal_places)
            ]

    def contribute_to_class(self, cls, name):
        cls._meta.has_money_field = True

        if not hasattr(self, '_currency_field'):
            self.add_currency_field(cls, name)

        super(MoneyField, self).contribute_to_class(cls, name)

        setattr(cls, self.name, MoneyFieldProxy(self))

    def add_currency_field(self, cls, name):
        """
        Adds CurrencyField instance to a model class.
        """
        currency_field = CurrencyField(
            price_field=self,
<<<<<<< HEAD
            default=self.default_currency,
            editable=False,
=======
            default=self.default_currency, editable=False,
>>>>>>> d8352bf9
            choices=self.currency_choices
        )
        currency_field.creation_counter = self.creation_counter - 1
        currency_field_name = get_currency_field_name(name, self)
        cls.add_to_class(currency_field_name, currency_field)
        self._currency_field = currency_field

    def get_db_prep_save(self, value, connection):
        if isinstance(value, MONEY_CLASSES):
            value = value.amount
        return super(MoneyField, self).get_db_prep_save(value, connection)

    def get_default(self):
        if isinstance(self.default, Money):
            return self.default
        else:
            return super(MoneyField, self).get_default()

    def formfield(self, **kwargs):
        defaults = {'form_class': forms.MoneyField}
        defaults.update(kwargs)
        defaults['currency_choices'] = self.currency_choices
        defaults['default_currency'] = self.default_currency
        if self.default is not None:
            defaults['default_amount'] = self.default.amount
        return super(MoneyField, self).formfield(**defaults)

    def value_to_string(self, obj):
        if VERSION == (1, 8):
            value = self._get_val_from_obj(obj)
        else:
            value = self.value_from_object(obj)
        return self.get_prep_value(value)

    def deconstruct(self):
        name, path, args, kwargs = super(MoneyField, self).deconstruct()

        if self.default is not None:
            kwargs['default'] = self.default.amount
        if self.default_currency != DEFAULT_CURRENCY:
            kwargs['default_currency'] = str(self.default_currency)
        if self.currency_choices != CURRENCY_CHOICES:
            kwargs['currency_choices'] = self.currency_choices
        if self.currency_field_name:
            kwargs['currency_field_name'] = self.currency_field_name
        return name, path, args, kwargs


def patch_managers(sender, **kwargs):
    """
    Patches models managers.
    """
    if sender._meta.proxy_for_model:
        has_money_field = hasattr(sender._meta.proxy_for_model._meta, 'has_money_field')
    else:
        has_money_field = hasattr(sender._meta, 'has_money_field')

    if has_money_field:
        setup_managers(sender)


class_prepared.connect(patch_managers)


class MoneyPatched(Money):

    def __init__(self, *args, **kwargs):
        warn(
            "'djmoney.models.fields.MoneyPatched' is deprecated. Use 'djmoney.money.Money' instead",
            PendingDeprecationWarning
        )
        super(MoneyPatched, self).__init__(*args, **kwargs)<|MERGE_RESOLUTION|>--- conflicted
+++ resolved
@@ -254,12 +254,7 @@
         """
         currency_field = CurrencyField(
             price_field=self,
-<<<<<<< HEAD
-            default=self.default_currency,
-            editable=False,
-=======
             default=self.default_currency, editable=False,
->>>>>>> d8352bf9
             choices=self.currency_choices
         )
         currency_field.creation_counter = self.creation_counter - 1
