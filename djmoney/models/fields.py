--- conflicted
+++ resolved
@@ -1,245 +1,239 @@
-from django.db import models
-from django.db.models.signals import class_prepared
-from django.utils.encoding import smart_unicode
-from exceptions import Exception
-from moneyed import Money, Currency, DEFAULT_CURRENCY
-from djmoney import forms
-from djmoney.forms.widgets import CURRENCY_CHOICES
-
-from decimal import Decimal
-import inspect
-
-__all__ = ('MoneyField', 'currency_field_name', 'NotSupportedLookup')
-
-currency_field_name = lambda name: "%s_currency" % name
-SUPPORTED_LOOKUPS = ('exact', 'isnull', 'lt', 'gt', 'lte', 'gte')
-
-
-class NotSupportedLookup(Exception):
-    def __init__(self, lookup):
-        self.lookup = lookup
-
-    def __str__(self):
-        return "Lookup '%s' is not supported for MoneyField" % self.lookup
-
-
-class MoneyPatched(Money):
-    def __float__(self):
-        return float(self.amount)
-
-
-class MoneyFieldProxy(object):
-    def __init__(self, field):
-        self.field = field
-        self.currency_field_name = currency_field_name(self.field.name)
-
-    def _money_from_obj(self, obj):
-        value = obj.__dict__[self.field.name], obj.__dict__[
-            self.currency_field_name]
-        if value[0] is None:
-            return None
-        return MoneyPatched(amount=value[0], currency=value[1])
-
-    def __get__(self, obj, type=None):
-        if obj is None:
-            raise AttributeError('Can only be accessed via an instance.')
-        if not isinstance(obj.__dict__[self.field.name], Money):
-            obj.__dict__[self.field.name] = self._money_from_obj(obj)
-        return obj.__dict__[self.field.name]
-
-    def __set__(self, obj, value):
-        if isinstance(value, tuple):
-            value = Money(amount=value[0], currency=value[1])
-        if isinstance(value, Money):
-            obj.__dict__[self.field.name] = value.amount
-            setattr(obj, self.currency_field_name,
-                    smart_unicode(value.currency))
-        else:
-            if value:
-                value = str(value)
-            obj.__dict__[self.field.name] = self.field.to_python(value)
-
-
-class CurrencyField(models.CharField):
-    description = "A field which stores currency."
-
-    def __init__(self, price_field=None, verbose_name=None, name=None,
-                 default=DEFAULT_CURRENCY, **kwargs):
-        if isinstance(default, Currency):
-            default = default.code
-        kwargs['max_length'] = 3
-        self.price_field = price_field
-        super(CurrencyField, self).__init__(verbose_name, name, default=default,
-                                            **kwargs)
-
-    def get_internal_type(self):
-        return "CharField"
-
-
-class MoneyField(models.DecimalField):
-    description = "A field which stores both the currency and amount of money."
-
-    def __init__(self, verbose_name=None, name=None,
-                 max_digits=None, decimal_places=None,
-                 default=Money(0.0, DEFAULT_CURRENCY),
-                 default_currency=DEFAULT_CURRENCY,
-                 currency_choices=CURRENCY_CHOICES, **kwargs):
-
-
-        if isinstance(default, basestring):
-            amount, currency = default.split(" ")
-            default = Money(float(amount), Currency(code=currency))
-        elif isinstance(default, float):
-            default = Money(default, default_currency)
-        elif isinstance(default, Decimal):
-            default = Money(default, default_currency)
-
-        if not isinstance(default, Money):
-            raise Exception(
-                "default value must be an instance of Money, is: %s" % str(
-                    default))
-
-        # Avoid giving the user hard-to-debug errors if they miss required attributes
-        if max_digits is None:
-            raise Exception(
-                "You have to provide a max_digits attribute to Money fields.")
-
-        if decimal_places is None:
-            raise Exception(
-                "You have to provide a decimal_places attribute to Money fields.")
-
-
-        if not default_currency:
-            default_currency = default.currency
-
-        self.default_currency = default_currency
-        self.currency_choices = currency_choices
-        self.frozen_by_south = kwargs.pop('frozen_by_south', False)
-
-        super(MoneyField, self).__init__(verbose_name, name, max_digits,
-                                         decimal_places, default=default,
-                                         **kwargs)
-
-    def to_python(self, value):
-        if isinstance(value, Money):
-            value = value.amount
-        if isinstance(value, tuple):
-            value = value[0]
-        return super(MoneyField, self).to_python(value)
-
-    def get_internal_type(self):
-        return "DecimalField"
-
-    def contribute_to_class(self, cls, name):
-        
-        # Don't run on abstract classes
-        if cls._meta.abstract:
-            return
-        
-        c_field_name = currency_field_name(name)
-        # Do not change default=self.default_currency.code, needed
-        # for south compat.
-        c_field = CurrencyField(
-            max_length=3, price_field=self,
-            default=self.default_currency, editable=False,
-            choices=self.currency_choices
-        )
-        c_field.creation_counter = self.creation_counter
-        cls.add_to_class(c_field_name, c_field)
-
-
-        super(MoneyField, self).contribute_to_class(cls, name)
-
-        setattr(cls, self.name, MoneyFieldProxy(self))
-
-    def get_db_prep_save(self, value, connection):
-        if isinstance(value, Money):
-            value = value.amount
-            return value
-        return super(MoneyField, self).get_db_prep_save(value, connection)
-
-    def get_db_prep_lookup(self, lookup_type, value, connection,
-                           prepared=False):
-        if not lookup_type in SUPPORTED_LOOKUPS:
-            raise NotSupportedLookup(lookup_type)
-        value = self.get_db_prep_save(value, connection)
-        return super(MoneyField, self).get_db_prep_lookup(lookup_type, value,
-                                                          connection, prepared)
-
-    def get_default(self):
-        if isinstance(self.default, Money):
-            frm = inspect.stack()[1]
-            mod = inspect.getmodule(frm[0])
-            # We need to return the numerical value if this is called by south
-            if mod.__name__ == "south.db.generic":
-                return float(self.default.amount)
-            return self.default
-        else:
-            return super(MoneyField, self).get_default()
-
-    def formfield(self, **kwargs):
-        defaults = {'form_class': forms.MoneyField}
-        defaults.update(kwargs)
-        defaults['currency_choices'] = self.currency_choices
-        return super(MoneyField, self).formfield(**defaults)
-
-    def get_south_default(self):
-        return '%s' % str(self.default)
-
-    def get_south_default_currency(self):
-        return '"%s"' % str(self.default_currency.code)
-
-    def value_to_string(self, obj):
-        value = self._get_val_from_obj(obj)
-        return self.get_prep_value(value)
-
-
-    ## South support
-    def south_field_triple(self):
-        "Returns a suitable description of this field for South."
-        # Note: This method gets automatically with schemamigration time.
-        from south.modelsinspector import introspector
-        field_class = self.__class__.__module__ + "." + self.__class__.__name__
-        args, kwargs = introspector(self)
-        # We need to
-        # 1. Delete the default, 'cause it's not automatically supported.
-        kwargs.pop('default')
-        # 2. add the default currency, because it's not picked up from the inspector automatically.
-        kwargs['default_currency'] = "'%s'" % self.default_currency
-        return (field_class, args, kwargs)
-
-
-try:
-    from south.modelsinspector import add_introspection_rules
-    rules = [
-        # MoneyField has its own method.
-        ((CurrencyField,),
-         [],  # No positional args
-         {'default': ('default', {'default': DEFAULT_CURRENCY.code}),
-          'max_length': ('max_length', {'default': 3})}),
-    ]
-
-    # MoneyField implement the serialization in south_field_triple method
-    add_introspection_rules(rules, ["^djmoney\.models\.fields\.CurrencyField"])
-except ImportError:
-<<<<<<< HEAD
-    pass
-
-
-def patch_managers(sender, **kwargs):
-    """
-    Patches models managers
-    """
-    from managers import money_manager
-
-    if any(isinstance(field, MoneyField) for field in sender._meta.fields):
-        for _id, name, manager in sender._meta.concrete_managers:
-            setattr(sender, name, money_manager(manager))
-
-
-class_prepared.connect(patch_managers)
-
-=======
-    pass
-
->>>>>>> cb98a122
+from django.db import models
+from django.db.models.signals import class_prepared
+from django.utils.encoding import smart_unicode
+from exceptions import Exception
+from moneyed import Money, Currency, DEFAULT_CURRENCY
+from djmoney import forms
+from djmoney.forms.widgets import CURRENCY_CHOICES
+
+from decimal import Decimal
+import inspect
+
+__all__ = ('MoneyField', 'currency_field_name', 'NotSupportedLookup')
+
+currency_field_name = lambda name: "%s_currency" % name
+SUPPORTED_LOOKUPS = ('exact', 'isnull', 'lt', 'gt', 'lte', 'gte')
+
+
+class NotSupportedLookup(Exception):
+    def __init__(self, lookup):
+        self.lookup = lookup
+
+    def __str__(self):
+        return "Lookup '%s' is not supported for MoneyField" % self.lookup
+
+
+class MoneyPatched(Money):
+    def __float__(self):
+        return float(self.amount)
+
+
+class MoneyFieldProxy(object):
+    def __init__(self, field):
+        self.field = field
+        self.currency_field_name = currency_field_name(self.field.name)
+
+    def _money_from_obj(self, obj):
+        value = obj.__dict__[self.field.name], obj.__dict__[
+            self.currency_field_name]
+        if value[0] is None:
+            return None
+        return MoneyPatched(amount=value[0], currency=value[1])
+
+    def __get__(self, obj, type=None):
+        if obj is None:
+            raise AttributeError('Can only be accessed via an instance.')
+        if not isinstance(obj.__dict__[self.field.name], Money):
+            obj.__dict__[self.field.name] = self._money_from_obj(obj)
+        return obj.__dict__[self.field.name]
+
+    def __set__(self, obj, value):
+        if isinstance(value, tuple):
+            value = Money(amount=value[0], currency=value[1])
+        if isinstance(value, Money):
+            obj.__dict__[self.field.name] = value.amount
+            setattr(obj, self.currency_field_name,
+                    smart_unicode(value.currency))
+        else:
+            if value:
+                value = str(value)
+            obj.__dict__[self.field.name] = self.field.to_python(value)
+
+
+class CurrencyField(models.CharField):
+    description = "A field which stores currency."
+
+    def __init__(self, price_field=None, verbose_name=None, name=None,
+                 default=DEFAULT_CURRENCY, **kwargs):
+        if isinstance(default, Currency):
+            default = default.code
+        kwargs['max_length'] = 3
+        self.price_field = price_field
+        super(CurrencyField, self).__init__(verbose_name, name, default=default,
+                                            **kwargs)
+
+    def get_internal_type(self):
+        return "CharField"
+
+
+class MoneyField(models.DecimalField):
+    description = "A field which stores both the currency and amount of money."
+
+    def __init__(self, verbose_name=None, name=None,
+                 max_digits=None, decimal_places=None,
+                 default=Money(0.0, DEFAULT_CURRENCY),
+                 default_currency=DEFAULT_CURRENCY,
+                 currency_choices=CURRENCY_CHOICES, **kwargs):
+
+
+        if isinstance(default, basestring):
+            amount, currency = default.split(" ")
+            default = Money(float(amount), Currency(code=currency))
+        elif isinstance(default, float):
+            default = Money(default, default_currency)
+        elif isinstance(default, Decimal):
+            default = Money(default, default_currency)
+
+        if not isinstance(default, Money):
+            raise Exception(
+                "default value must be an instance of Money, is: %s" % str(
+                    default))
+
+        # Avoid giving the user hard-to-debug errors if they miss required attributes
+        if max_digits is None:
+            raise Exception(
+                "You have to provide a max_digits attribute to Money fields.")
+
+        if decimal_places is None:
+            raise Exception(
+                "You have to provide a decimal_places attribute to Money fields.")
+
+
+        if not default_currency:
+            default_currency = default.currency
+
+        self.default_currency = default_currency
+        self.currency_choices = currency_choices
+        self.frozen_by_south = kwargs.pop('frozen_by_south', False)
+
+        super(MoneyField, self).__init__(verbose_name, name, max_digits,
+                                         decimal_places, default=default,
+                                         **kwargs)
+
+    def to_python(self, value):
+        if isinstance(value, Money):
+            value = value.amount
+        if isinstance(value, tuple):
+            value = value[0]
+        return super(MoneyField, self).to_python(value)
+
+    def get_internal_type(self):
+        return "DecimalField"
+
+    def contribute_to_class(self, cls, name):
+        
+        # Don't run on abstract classes
+        if cls._meta.abstract:
+            return
+        
+        c_field_name = currency_field_name(name)
+        # Do not change default=self.default_currency.code, needed
+        # for south compat.
+        c_field = CurrencyField(
+            max_length=3, price_field=self,
+            default=self.default_currency, editable=False,
+            choices=self.currency_choices
+        )
+        c_field.creation_counter = self.creation_counter
+        cls.add_to_class(c_field_name, c_field)
+
+
+        super(MoneyField, self).contribute_to_class(cls, name)
+
+        setattr(cls, self.name, MoneyFieldProxy(self))
+
+    def get_db_prep_save(self, value, connection):
+        if isinstance(value, Money):
+            value = value.amount
+            return value
+        return super(MoneyField, self).get_db_prep_save(value, connection)
+
+    def get_db_prep_lookup(self, lookup_type, value, connection,
+                           prepared=False):
+        if not lookup_type in SUPPORTED_LOOKUPS:
+            raise NotSupportedLookup(lookup_type)
+        value = self.get_db_prep_save(value, connection)
+        return super(MoneyField, self).get_db_prep_lookup(lookup_type, value,
+                                                          connection, prepared)
+
+    def get_default(self):
+        if isinstance(self.default, Money):
+            frm = inspect.stack()[1]
+            mod = inspect.getmodule(frm[0])
+            # We need to return the numerical value if this is called by south
+            if mod.__name__ == "south.db.generic":
+                return float(self.default.amount)
+            return self.default
+        else:
+            return super(MoneyField, self).get_default()
+
+    def formfield(self, **kwargs):
+        defaults = {'form_class': forms.MoneyField}
+        defaults.update(kwargs)
+        defaults['currency_choices'] = self.currency_choices
+        return super(MoneyField, self).formfield(**defaults)
+
+    def get_south_default(self):
+        return '%s' % str(self.default)
+
+    def get_south_default_currency(self):
+        return '"%s"' % str(self.default_currency.code)
+
+    def value_to_string(self, obj):
+        value = self._get_val_from_obj(obj)
+        return self.get_prep_value(value)
+
+
+    ## South support
+    def south_field_triple(self):
+        "Returns a suitable description of this field for South."
+        # Note: This method gets automatically with schemamigration time.
+        from south.modelsinspector import introspector
+        field_class = self.__class__.__module__ + "." + self.__class__.__name__
+        args, kwargs = introspector(self)
+        # We need to
+        # 1. Delete the default, 'cause it's not automatically supported.
+        kwargs.pop('default')
+        # 2. add the default currency, because it's not picked up from the inspector automatically.
+        kwargs['default_currency'] = "'%s'" % self.default_currency
+        return (field_class, args, kwargs)
+
+
+try:
+    from south.modelsinspector import add_introspection_rules
+    rules = [
+        # MoneyField has its own method.
+        ((CurrencyField,),
+         [],  # No positional args
+         {'default': ('default', {'default': DEFAULT_CURRENCY.code}),
+          'max_length': ('max_length', {'default': 3})}),
+    ]
+
+    # MoneyField implement the serialization in south_field_triple method
+    add_introspection_rules(rules, ["^djmoney\.models\.fields\.CurrencyField"])
+except ImportError:
+    pass
+
+
+def patch_managers(sender, **kwargs):
+    """
+    Patches models managers
+    """
+    from managers import money_manager
+
+    if any(isinstance(field, MoneyField) for field in sender._meta.fields):
+        for _id, name, manager in sender._meta.concrete_managers:
+            setattr(sender, name, money_manager(manager))
+
+
+class_prepared.connect(patch_managers)