--- conflicted
+++ resolved
@@ -1,179 +1,153 @@
-from django.db import models
-from django.utils.encoding import smart_unicode
-from exceptions import Exception
-from moneyed import Money, Currency, DEFAULT_CURRENCY
-from djmoney import forms
-
-from decimal import Decimal
-
-__all__ = ('MoneyField', 'currency_field_name', 'NotSupportedLookup')
-
-currency_field_name = lambda name: "%s_currency" % name
-SUPPORTED_LOOKUPS = ('exact', 'lt', 'gt', 'lte', 'gte')
-
-
-class NotSupportedLookup(Exception):
-    def __init__(self, lookup):
-        self.lookup = lookup
-
-    def __str__(self):
-        return "Lookup '%s' is not supported for MoneyField" % self.lookup
-
-
-class MoneyFieldProxy(object):
-    def __init__(self, field):
-        self.field = field
-        self.currency_field_name = currency_field_name(self.field.name)
-
-    def _money_from_obj(self, obj):
-        amount = obj.__dict__[self.field.name]
-        if amount is None:
-            return None
-        return Money(amount, obj.__dict__[self.currency_field_name])
-
-    def __get__(self, obj, type=None):
-        if obj is None:
-            raise AttributeError('Can only be accessed via an instance.')
-        if not isinstance(obj.__dict__[self.field.name], Money):
-            obj.__dict__[self.field.name] = self._money_from_obj(obj)
-        return obj.__dict__[self.field.name]
-
-    def __set__(self, obj, value):
-        if isinstance(value, Money):
-            obj.__dict__[self.field.name] = value.amount
-            setattr(obj, self.currency_field_name, smart_unicode(value.currency))
-        else:
-<<<<<<< HEAD
-            if value: value = str(value)
-=======
-            if value:
-                value = str(value)
->>>>>>> 2af1d7ed
-            obj.__dict__[self.field.name] = self.field.to_python(value)
-
-
-class CurrencyField(models.CharField):
-
-<<<<<<< HEAD
-=======
-    description = "A field which stores currency."
-
->>>>>>> 2af1d7ed
-    def __init__(self, verbose_name=None, name=None, default=DEFAULT_CURRENCY, **kwargs):
-        if isinstance(default, Currency):
-            default = default.code
-        kwargs['max_length'] = 3
-        super(CurrencyField, self).__init__(verbose_name, name, default=default, **kwargs)
-
-    def get_internal_type(self):
-        return "CharField"
-
-
-class MoneyField(models.DecimalField):
-
-<<<<<<< HEAD
-=======
-    description = "A field which stores both the currency and amount of money."
-
->>>>>>> 2af1d7ed
-    def __init__(self, verbose_name=None, name=None,
-                 max_digits=None, decimal_places=None,
-                 default=Decimal("0.0"), default_currency=DEFAULT_CURRENCY, **kwargs):
-        if isinstance(default, Money):
-            self.default_currency = default.currency
-
-        # Avoid giving the user hard-to-debug errors if they miss required attributes
-        if max_digits is None:
-            raise Exception("You have to provide a max_digits attribute to Money fields.")
-
-        if decimal_places is None:
-            raise Exception("You have to provide a decimal_places attribute to Money fields.")
-
-        self.default_currency = default_currency
-        super(MoneyField, self).__init__(verbose_name, name, max_digits, decimal_places, default=default, **kwargs)
-
-    def to_python(self, value):
-        if isinstance(value, Money):
-            value = value.amount
-        return super(MoneyField, self).to_python(value)
-
-    def get_internal_type(self):
-        return "DecimalField"
-
-    def contribute_to_class(self, cls, name):
-        c_field_name = currency_field_name(name)
-        c_field = CurrencyField(max_length=3, default=self.default_currency, editable=False)
-        c_field.creation_counter = self.creation_counter
-        cls.add_to_class(c_field_name, c_field)
-
-        super(MoneyField, self).contribute_to_class(cls, name)
-
-        setattr(cls, self.name, MoneyFieldProxy(self))
-
-        from managers import money_manager
-
-<<<<<<< HEAD
-        try:
-=======
-        if getattr(cls, '_default_manager', None):
->>>>>>> 2af1d7ed
-            cls._default_manager = money_manager(cls._default_manager)
-        except AttributeError:
-            cls.objects = money_manager(models.Manager)
-
-    def get_db_prep_save(self, value, connection):
-        if isinstance(value, Money):
-            value = value.amount
-        return super(MoneyField, self).get_db_prep_save(value, connection)
-
-    def get_db_prep_lookup(self, lookup_type, value, connection, prepared=False):
-        if not lookup_type in SUPPORTED_LOOKUPS:
-            raise NotSupportedLookup(lookup_type)
-        value = self.get_db_prep_save(value, connection)
-        return super(MoneyField, self).get_db_prep_lookup(lookup_type, value, connection, prepared)
-
-    def get_default(self):
-        if isinstance(self.default, Money):
-            return self.default
-        else:
-            return super(MoneyField, self).get_default()
-
-    def formfield(self, **kwargs):
-        defaults = {'form_class': forms.MoneyField}
-        defaults.update(kwargs)
-        return super(MoneyField, self).formfield(**defaults)
-
-<<<<<<< HEAD
-=======
-    def value_to_string(self, obj):
-        return obj.__dict__[self.attname].amount
-
-
->>>>>>> 2af1d7ed
-## South support
-try:
-    from south.modelsinspector import add_introspection_rules
-
-    rules = [
-        ((MoneyField,),
-         [],  # No positional args
-<<<<<<< HEAD
-         {'default_currency':('default_currency', {})}
-        ),
-        ((CurrencyField,),
-         [],  # No positional args
-         {}
-        ),
-=======
-         {'default': ('default', {'default': Decimal('0.0')}),
-          'default_currency': ('default_currency', {'default': DEFAULT_CURRENCY})}),
-        ((CurrencyField,),
-         [],  # No positional args
-         {'default': ('default', {'default': DEFAULT_CURRENCY.code}),
-          'max_length': ('max_length', {'default': 3})}),
->>>>>>> 2af1d7ed
-    ]
-
-    add_introspection_rules(rules, ["^djmoney\.models"])
-except ImportError:
-    pass
+from django.db import models
+from django.utils.encoding import smart_unicode
+from exceptions import Exception
+from moneyed import Money, Currency, DEFAULT_CURRENCY
+from djmoney import forms
+
+from decimal import Decimal
+
+__all__ = ('MoneyField', 'currency_field_name', 'NotSupportedLookup')
+
+currency_field_name = lambda name: "%s_currency" % name
+SUPPORTED_LOOKUPS = ('exact', 'lt', 'gt', 'lte', 'gte')
+
+
+class NotSupportedLookup(Exception):
+    def __init__(self, lookup):
+        self.lookup = lookup
+
+    def __str__(self):
+        return "Lookup '%s' is not supported for MoneyField" % self.lookup
+
+
+class MoneyFieldProxy(object):
+    def __init__(self, field):
+        self.field = field
+        self.currency_field_name = currency_field_name(self.field.name)
+
+    def _money_from_obj(self, obj):
+        amount = obj.__dict__[self.field.name]
+        if amount is None:
+            return None
+        return Money(amount, obj.__dict__[self.currency_field_name])
+
+    def __get__(self, obj, type=None):
+        if obj is None:
+            raise AttributeError('Can only be accessed via an instance.')
+        if not isinstance(obj.__dict__[self.field.name], Money):
+            obj.__dict__[self.field.name] = self._money_from_obj(obj)
+        return obj.__dict__[self.field.name]
+
+    def __set__(self, obj, value):
+        if isinstance(value, Money):
+            obj.__dict__[self.field.name] = value.amount
+            setattr(obj, self.currency_field_name, smart_unicode(value.currency))
+        else:
+            if value:
+                value = str(value)
+            obj.__dict__[self.field.name] = self.field.to_python(value)
+
+
+class CurrencyField(models.CharField):
+
+    description = "A field which stores currency."
+
+    def __init__(self, verbose_name=None, name=None, default=DEFAULT_CURRENCY, **kwargs):
+        if isinstance(default, Currency):
+            default = default.code
+        kwargs['max_length'] = 3
+        super(CurrencyField, self).__init__(verbose_name, name, default=default, **kwargs)
+
+    def get_internal_type(self):
+        return "CharField"
+
+
+class MoneyField(models.DecimalField):
+
+    description = "A field which stores both the currency and amount of money."
+
+    def __init__(self, verbose_name=None, name=None,
+                 max_digits=None, decimal_places=None,
+                 default=Decimal("0.0"), default_currency=DEFAULT_CURRENCY, **kwargs):
+        if isinstance(default, Money):
+            self.default_currency = default.currency
+
+        # Avoid giving the user hard-to-debug errors if they miss required attributes
+        if max_digits is None:
+            raise Exception("You have to provide a max_digits attribute to Money fields.")
+
+        if decimal_places is None:
+            raise Exception("You have to provide a decimal_places attribute to Money fields.")
+
+        self.default_currency = default_currency
+        super(MoneyField, self).__init__(verbose_name, name, max_digits, decimal_places, default=default, **kwargs)
+
+    def to_python(self, value):
+        if isinstance(value, Money):
+            value = value.amount
+        return super(MoneyField, self).to_python(value)
+
+    def get_internal_type(self):
+        return "DecimalField"
+
+    def contribute_to_class(self, cls, name):
+        c_field_name = currency_field_name(name)
+        c_field = CurrencyField(max_length=3, default=self.default_currency, editable=False)
+        c_field.creation_counter = self.creation_counter
+        cls.add_to_class(c_field_name, c_field)
+
+        super(MoneyField, self).contribute_to_class(cls, name)
+
+        setattr(cls, self.name, MoneyFieldProxy(self))
+
+        from managers import money_manager
+
+        if getattr(cls, '_default_manager', None):
+            cls._default_manager = money_manager(cls._default_manager)
+        else:
+            cls.objects = money_manager(models.Manager)
+
+    def get_db_prep_save(self, value, connection):
+        if isinstance(value, Money):
+            value = value.amount
+        return super(MoneyField, self).get_db_prep_save(value, connection)
+
+    def get_db_prep_lookup(self, lookup_type, value, connection, prepared=False):
+        if not lookup_type in SUPPORTED_LOOKUPS:
+            raise NotSupportedLookup(lookup_type)
+        value = self.get_db_prep_save(value, connection)
+        return super(MoneyField, self).get_db_prep_lookup(lookup_type, value, connection, prepared)
+
+    def get_default(self):
+        if isinstance(self.default, Money):
+            return self.default
+        else:
+            return super(MoneyField, self).get_default()
+
+    def formfield(self, **kwargs):
+        defaults = {'form_class': forms.MoneyField}
+        defaults.update(kwargs)
+        return super(MoneyField, self).formfield(**defaults)
+
+    def value_to_string(self, obj):
+        return obj.__dict__[self.attname].amount
+
+
+## South support
+try:
+    from south.modelsinspector import add_introspection_rules
+
+    rules = [
+        ((MoneyField,),
+         [],  # No positional args
+         {'default': ('default', {'default': Decimal('0.0')}),
+          'default_currency': ('default_currency', {'default': DEFAULT_CURRENCY})}),
+        ((CurrencyField,),
+         [],  # No positional args
+         {'default': ('default', {'default': DEFAULT_CURRENCY.code}),
+          'max_length': ('max_length', {'default': 3})}),
+    ]
+
+    add_introspection_rules(rules, ["^djmoney\.models"])
+except ImportError:
+    pass