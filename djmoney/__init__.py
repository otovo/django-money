--- conflicted
+++ resolved
@@ -1,8 +1,4 @@
 # -*- coding: utf-8 -*-
 
-<<<<<<< HEAD
-__version__ = '0.9dev0'
-default_app_config = 'djmoney.apps.MoneyConfig'
-=======
 __version__ = '0.9.dev0'
->>>>>>> fe404518
+default_app_config = 'djmoney.apps.MoneyConfig'