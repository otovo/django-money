<<<<<<< HEAD
__version__ = "3.0.0"
default_app_config = "djmoney.apps.MoneyConfig"
=======
__version__ = "2.1.1"

try:
    import django

    if django.VERSION < (3, 2):
        default_app_config = "djmoney.apps.MoneyConfig"
except ModuleNotFoundError:
    # this part is useful for allow setup.py to be used for version checks
    pass
>>>>>>> a6867ea1
<|MERGE_RESOLUTION|>--- conflicted
+++ resolved
@@ -1,8 +1,4 @@
-<<<<<<< HEAD
 __version__ = "3.0.0"
-default_app_config = "djmoney.apps.MoneyConfig"
-=======
-__version__ = "2.1.1"
 
 try:
     import django
@@ -11,5 +7,4 @@
         default_app_config = "djmoney.apps.MoneyConfig"
 except ModuleNotFoundError:
     # this part is useful for allow setup.py to be used for version checks
-    pass
->>>>>>> a6867ea1
+    pass