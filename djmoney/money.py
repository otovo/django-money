import warnings
from functools import partial
from types import MappingProxyType

from django.conf import settings
from django.db.models import F
from django.utils import translation
from django.utils.deconstruct import deconstructible
from django.utils.html import avoid_wrapping, conditional_escape
from django.utils.safestring import mark_safe

import moneyed.l10n
import moneyed.localization
from moneyed import Currency, Money as DefaultMoney

from .settings import DECIMAL_PLACES, DECIMAL_PLACES_DISPLAY, IS_DECIMAL_PLACES_DISPLAY_SET, MONEY_FORMAT


__all__ = ["Money", "Currency"]

_warn_decimal_places_display_deprecated = partial(
    warnings.warn,
    "`Money.decimal_places_display` is deprecated and will be removed in django-money 3.0.",
    DeprecationWarning,
)


@deconstructible
class Money(DefaultMoney):
    """
    Extends functionality of Money with Django-related features.
    """

    use_l10n = None

    def __init__(self, *args, decimal_places_display=None, format_options=None, **kwargs):
        self.decimal_places = kwargs.pop("decimal_places", DECIMAL_PLACES)
        self._decimal_places_display = decimal_places_display
        if decimal_places_display is not None:
            _warn_decimal_places_display_deprecated()
        self.format_options = MappingProxyType(format_options) if format_options is not None else None
        super().__init__(*args, **kwargs)

    @property
    def decimal_places_display(self):
        _warn_decimal_places_display_deprecated()
        if self._decimal_places_display is None:
            return DECIMAL_PLACES_DISPLAY.get(self.currency.code, self.decimal_places)
        return self._decimal_places_display

    @decimal_places_display.setter
    def decimal_places_display(self, value):
        """ Set number of digits being displayed - `None` resets to `DECIMAL_PLACES_DISPLAY` setting """
        _warn_decimal_places_display_deprecated()
        self._decimal_places_display = value

    def _copy_attributes(self, source, target):
        """Copy attributes to the new `Money` instance.

        This class stores extra bits of information about string formatting that the parent class doesn't have.
        The problem is that the parent class creates new instances of `Money` without in some of its methods and
        it does so without knowing about `django-money`-level attributes.
        For this reason, when this class uses some methods of the parent class that have this behavior, the resulting
        instances lose those attribute values.

        When it comes to what number of decimal places to choose, we take the maximum number.
        """
        for attribute_name in ("decimal_places", "decimal_places_display"):
            value = max([getattr(candidate, attribute_name, 0) for candidate in (self, source)])
            setattr(target, attribute_name, value)

    def __add__(self, other):
        if isinstance(other, F):
            return other.__radd__(self)
        other = maybe_convert(other, self.currency)
        result = super().__add__(other)
        self._copy_attributes(other, result)
        return result

    def __sub__(self, other):
        if isinstance(other, F):
            return other.__rsub__(self)
        other = maybe_convert(other, self.currency)
        result = super().__sub__(other)
        self._copy_attributes(other, result)
        return result

    def __mul__(self, other):
        if isinstance(other, F):
            return other.__rmul__(self)
        result = super().__mul__(other)
        self._copy_attributes(other, result)
        return result

    def __truediv__(self, other):
        if isinstance(other, F):
            return other.__rtruediv__(self)
        result = super().__truediv__(other)
        if isinstance(result, self.__class__):
            self._copy_attributes(other, result)
        return result

    def __rtruediv__(self, other):
        # Backported from py-moneyed, non released bug-fix
        # https://github.com/py-moneyed/py-moneyed/blob/c518745dd9d7902781409daec1a05699799474dd/moneyed/classes.py#L217-L218
        raise TypeError("Cannot divide non-Money by a Money instance.")

    @property
    def is_localized(self):
        if self.use_l10n is None:
            return settings.USE_L10N
        return self.use_l10n

    def __str__(self):
        if self._decimal_places_display is not None or IS_DECIMAL_PLACES_DISPLAY_SET:
            kwargs = {"money": self, "decimal_places": self.decimal_places_display}
            if self.is_localized:
                locale = get_current_locale(for_babel=False)
                if locale:
                    kwargs["locale"] = locale
            return moneyed.localization.format_money(**kwargs)
        format_options = {
            **MONEY_FORMAT,
            **(self.format_options or {}),
        }
        locale = get_current_locale()
        if locale:
            format_options["locale"] = locale
        return moneyed.l10n.format_money(self, **format_options)

    def __html__(self):
        return mark_safe(avoid_wrapping(conditional_escape(str(self))))

    def __round__(self, n=None):
        amount = round(self.amount, n)
        new = self.__class__(amount, self.currency)
        self._copy_attributes(self, new)
        return new

    def round(self, ndigits=0):
        new = super().round(ndigits)
        self._copy_attributes(self, new)
        return new

    def __pos__(self):
        new = super().__pos__()
        self._copy_attributes(self, new)
        return new

    def __neg__(self):
        new = super().__neg__()
        self._copy_attributes(self, new)
        return new

    def __abs__(self):
        new = super().__abs__()
        self._copy_attributes(self, new)
        return new

    def __rmod__(self, other):
        new = super().__rmod__(other)
        self._copy_attributes(self, new)
        return new

    # DefaultMoney sets those synonym functions
    # we overwrite the 'targets' so the wrong synonyms are called
    # Example: we overwrite __add__; __radd__ calls __add__ on DefaultMoney...
    __radd__ = __add__
    __rmul__ = __mul__


def get_current_locale(for_babel=True):
    # get_language can return None starting from Django 1.8
    language = translation.get_language() or settings.LANGUAGE_CODE
    locale = translation.to_locale(language)

    if for_babel:
        return locale

    if locale.upper() in moneyed.localization._FORMATTER.formatting_definitions:
        return locale

<<<<<<< HEAD
    locale = (f"{locale}_{locale}").upper()
    if locale in _FORMATTER.formatting_definitions:
=======
    locale = ("{}_{}".format(locale, locale)).upper()
    if locale in moneyed.localization._FORMATTER.formatting_definitions:
>>>>>>> 9b1e6ad7
        return locale

    return ""


def maybe_convert(value, currency):
    """
    Converts other Money instances to the local currency if `AUTO_CONVERT_MONEY` is set to True.
    """
    if getattr(settings, "AUTO_CONVERT_MONEY", False) and value.currency != currency:
        from .contrib.exchange.models import convert_money

        return convert_money(value, currency)
    return value<|MERGE_RESOLUTION|>--- conflicted
+++ resolved
@@ -180,13 +180,8 @@
     if locale.upper() in moneyed.localization._FORMATTER.formatting_definitions:
         return locale
 
-<<<<<<< HEAD
     locale = (f"{locale}_{locale}").upper()
-    if locale in _FORMATTER.formatting_definitions:
-=======
-    locale = ("{}_{}".format(locale, locale)).upper()
     if locale in moneyed.localization._FORMATTER.formatting_definitions:
->>>>>>> 9b1e6ad7
         return locale
 
     return ""
