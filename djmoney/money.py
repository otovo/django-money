--- conflicted
+++ resolved
@@ -144,25 +144,11 @@
 
 
 def get_current_locale():
-    # get_language can return None starting from Django 1.8
-    language = translation.get_language() or settings.LANGUAGE_CODE
-<<<<<<< HEAD
-    return translation.to_locale(language)
-=======
-    locale = translation.to_locale(language)
-
-    if for_babel:
-        return locale
-
-    if locale.upper() in moneyed.localization._FORMATTER.formatting_definitions:
-        return locale
-
-    locale = f"{locale}_{locale}".upper()
-    if locale in moneyed.localization._FORMATTER.formatting_definitions:
-        return locale
-
-    return ""
->>>>>>> 2040eff8
+    return translation.to_locale(
+        translation.get_language()
+        # get_language can return None starting from Django 1.8
+        or settings.LANGUAGE_CODE
+    )
 
 
 def maybe_convert(value, currency):
