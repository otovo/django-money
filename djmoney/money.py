from django.conf import settings
from django.db.models import F
from django.utils import translation
from django.utils.deconstruct import deconstructible
from django.utils.html import avoid_wrapping, conditional_escape
from django.utils.safestring import mark_safe

from moneyed import Currency, Money as DefaultMoney
from moneyed.localization import _FORMATTER, format_money

from .settings import DECIMAL_PLACES, DECIMAL_PLACES_DISPLAY


__all__ = ["Money", "Currency"]


@deconstructible
class Money(DefaultMoney):
    """
    Extends functionality of Money with Django-related features.
    """

    use_l10n = None

    def __init__(self, *args, **kwargs):
        self.decimal_places = kwargs.pop("decimal_places", DECIMAL_PLACES)
        self._decimal_places_display = kwargs.pop("decimal_places_display", None)
        super().__init__(*args, **kwargs)

<<<<<<< HEAD
    @property
    def decimal_places_display(self):
        if self._decimal_places_display is None:
            self._decimal_places_display = DECIMAL_PLACES_DISPLAY.get(self.currency.code, self.decimal_places)

        return self._decimal_places_display
=======
    def _fix_decimal_places(self, *args):
        """ Make sure to user 'biggest' number of decimal places of all given money instances """
        candidates = (getattr(candidate, "decimal_places", 0) for candidate in args)
        return max([self.decimal_places, *candidates])
>>>>>>> 860cd7f4

    def __add__(self, other):
        if isinstance(other, F):
            return other.__radd__(self)
        other = maybe_convert(other, self.currency)
        result = super().__add__(other)
        result.decimal_places = self._fix_decimal_places(other)
        return result

    def __sub__(self, other):
        if isinstance(other, F):
            return other.__rsub__(self)
        other = maybe_convert(other, self.currency)
        result = super().__sub__(other)
        result.decimal_places = self._fix_decimal_places(other)
        return result

    def __mul__(self, other):
        if isinstance(other, F):
            return other.__rmul__(self)
        result = super().__mul__(other)
        result.decimal_places = self._fix_decimal_places(other)
        return result

    def __truediv__(self, other):
        if isinstance(other, F):
            return other.__rtruediv__(self)
        result = super().__truediv__(other)
        result.decimal_places = self._fix_decimal_places(other)
        return result

    @property
    def is_localized(self):
        if self.use_l10n is None:
            return settings.USE_L10N
        return self.use_l10n

    def __str__(self):
        kwargs = {"money": self, "decimal_places": self.decimal_places_display}
        if self.is_localized:
            locale = get_current_locale()
            if locale:
                kwargs["locale"] = locale

        return format_money(**kwargs)

    def __html__(self):
        return mark_safe(avoid_wrapping(conditional_escape(str(self))))

    def __round__(self, n=None):
        amount = round(self.amount, n)
        return self.__class__(amount, self.currency)

    # DefaultMoney sets those synonym functions
    # we overwrite the 'targets' so the wrong synonyms are called
    # Example: we overwrite __add__; __radd__ calls __add__ on DefaultMoney...
    __radd__ = __add__
    __rsub__ = __sub__
    __rmul__ = __mul__
    __rtruediv__ = __truediv__


def get_current_locale():
    # get_language can return None starting from Django 1.8
    language = translation.get_language() or settings.LANGUAGE_CODE
    locale = translation.to_locale(language)

    if locale.upper() in _FORMATTER.formatting_definitions:
        return locale

    locale = ("%s_%s" % (locale, locale)).upper()
    if locale in _FORMATTER.formatting_definitions:
        return locale

    return ""


def maybe_convert(value, currency):
    """
    Converts other Money instances to the local currency if `AUTO_CONVERT_MONEY` is set to True.
    """
    if getattr(settings, "AUTO_CONVERT_MONEY", False) and value.currency != currency:
        from .contrib.exchange.models import convert_money

        return convert_money(value, currency)
    return value<|MERGE_RESOLUTION|>--- conflicted
+++ resolved
@@ -27,19 +27,17 @@
         self._decimal_places_display = kwargs.pop("decimal_places_display", None)
         super().__init__(*args, **kwargs)
 
-<<<<<<< HEAD
     @property
     def decimal_places_display(self):
         if self._decimal_places_display is None:
             self._decimal_places_display = DECIMAL_PLACES_DISPLAY.get(self.currency.code, self.decimal_places)
 
         return self._decimal_places_display
-=======
+
     def _fix_decimal_places(self, *args):
         """ Make sure to user 'biggest' number of decimal places of all given money instances """
         candidates = (getattr(candidate, "decimal_places", 0) for candidate in args)
         return max([self.decimal_places, *candidates])
->>>>>>> 860cd7f4
 
     def __add__(self, other):
         if isinstance(other, F):
