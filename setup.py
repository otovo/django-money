import codecs
import os
import re
import sys

from setuptools import find_packages, setup
from setuptools.command.test import test as TestCommand


class PyTest(TestCommand):
    user_options = [("pytest-args=", "a", "Arguments to pass into py.test")]

    def initialize_options(self):
        TestCommand.initialize_options(self)
        self.pytest_args = []

    def finalize_options(self):
        TestCommand.finalize_options(self)
        self.test_args = []
        self.test_suite = True

    def run_tests(self):
        import pytest

        errno = pytest.main(self.pytest_args)
        sys.exit(errno)


test_requirements = [
    "pytest>=3.1.0",
    "pytest-django",
    "pytest-pythonpath",
    "pytest-cov",
    "mixer",
]

extras_requirements = {
    "test": test_requirements,
    "exchange": ["certifi"],
}


def read(fname):
    file_path = os.path.join(os.path.dirname(__file__), fname)
    return codecs.open(file_path, encoding="utf-8").read()


def find_version():
    match = re.search(r"^__version__ = ['\"]([^'\"]*)['\"]", read("djmoney/__init__.py"), re.M)
    if match:
        return match.group(1)
    raise RuntimeError("Unable to find __version__ string.")


setup(
    name="django-money",
    version=find_version(),
    description="Adds support for using money and currency fields in django models and forms. "
    "Uses py-moneyed as the money implementation.",
    long_description=read("README.rst"),
    long_description_content_type="text/x-rst",
    url="https://github.com/django-money/django-money",
    maintainer="Greg Reinbach",
    maintainer_email="greg@reinbach.com",
    license="BSD",
    packages=find_packages(include=["djmoney", "djmoney.*"]),
<<<<<<< HEAD
    install_requires=["setuptools", "Django>=2.2", "py-moneyed>=0.8,<1.0"],
    python_requires=">=3.6",
=======
    install_requires=["setuptools", "Django>=1.11", "py-moneyed>=1.2,<2.0"],
    python_requires=">=3.5",
>>>>>>> 9b1e6ad7
    platforms=["Any"],
    keywords=["django", "py-money", "money"],
    classifiers=[
        "Development Status :: 5 - Production/Stable",
        "Intended Audience :: Developers",
        "License :: OSI Approved :: BSD License",
        "Operating System :: OS Independent",
        "Framework :: Django",
        "Framework :: Django :: 2.2",
        "Framework :: Django :: 3.1",
        "Programming Language :: Python",
        "Programming Language :: Python :: 3",
        "Programming Language :: Python :: 3.6",
        "Programming Language :: Python :: 3.7",
        "Programming Language :: Python :: 3.8",
        "Programming Language :: Python :: 3.9",
        "Programming Language :: Python :: Implementation :: CPython",
        "Programming Language :: Python :: Implementation :: PyPy",
    ],
    tests_require=test_requirements,
    extras_require=extras_requirements,
    cmdclass={"test": PyTest},
)<|MERGE_RESOLUTION|>--- conflicted
+++ resolved
@@ -64,13 +64,8 @@
     maintainer_email="greg@reinbach.com",
     license="BSD",
     packages=find_packages(include=["djmoney", "djmoney.*"]),
-<<<<<<< HEAD
-    install_requires=["setuptools", "Django>=2.2", "py-moneyed>=0.8,<1.0"],
+    install_requires=["setuptools", "Django>=2.2", "py-moneyed>=1.2,<2.0"],
     python_requires=">=3.6",
-=======
-    install_requires=["setuptools", "Django>=1.11", "py-moneyed>=1.2,<2.0"],
-    python_requires=">=3.5",
->>>>>>> 9b1e6ad7
     platforms=["Any"],
     keywords=["django", "py-money", "money"],
     classifiers=[
