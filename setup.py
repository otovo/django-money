#-*- encoding: utf-8 -*-
from setuptools import setup

from setuptools.command.test import test as TestCommand
import sys

class Tox(TestCommand):
    def finalize_options(self):
        TestCommand.finalize_options(self)
        self.test_args = []
        self.test_suite = True
    def run_tests(self):
        #import here, cause outside the eggs aren't loaded
        import tox
        errno = tox.cmdline(self.test_args)
        sys.exit(errno)


setup(name="django-money",
<<<<<<< HEAD
      version="0.4.0.0",
=======
      version="0.3.4",
>>>>>>> dc24a79f
      description="Adds support for using money and currency fields in django models and forms. Uses py-moneyed as the money implementation.",
      url="https://github.com/jakewins/django-money",
      maintainer='Greg Reinbach',
      maintainer_email='greg@reinbach.com',
      packages=["djmoney",
                "djmoney.forms",
                "djmoney.models",
                "djmoney.tests"],
      install_requires=['setuptools',
                        'Django >= 1.4, < 1.7',
                        'py-moneyed > 0.4',
                        'six'],
      platforms=['Any'],
      keywords=['django', 'py-money', 'money'],
      classifiers=["Development Status :: 5 - Production/Stable",
                   "Intended Audience :: Developers",
                   "License :: OSI Approved :: BSD License",
                   "Operating System :: OS Independent",
                   "Programming Language :: Python",
                   "Framework :: Django", ],
      tests_require=['tox>=1.6.0'],
      cmdclass={'test': Tox},
      )<|MERGE_RESOLUTION|>--- conflicted
+++ resolved
@@ -17,11 +17,7 @@
 
 
 setup(name="django-money",
-<<<<<<< HEAD
-      version="0.4.0.0",
-=======
       version="0.3.4",
->>>>>>> dc24a79f
       description="Adds support for using money and currency fields in django models and forms. Uses py-moneyed as the money implementation.",
       url="https://github.com/jakewins/django-money",
       maintainer='Greg Reinbach',
