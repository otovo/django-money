--- conflicted
+++ resolved
@@ -16,13 +16,8 @@
       version="0.3.3.2",
       description="Adds support for using money and currency fields in django models and forms. Uses py-moneyed as the money implementation.",
       url="https://github.com/jakewins/django-money",
-<<<<<<< HEAD
-      maintainer='benjaoming',
-      maintainer_email='benjamin@overtag.dk',
-=======
       maintainer='Greg Reinbach',
       maintainer_email='greg@reinbach.com',
->>>>>>> 947fb611
       packages=["djmoney",
                 "djmoney.forms",
                 "djmoney.models",
